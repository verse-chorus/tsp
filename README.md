--- conflicted
+++ resolved
@@ -53,19 +53,16 @@
 
 - Python 3.7+
 - Required packages:
-<<<<<<< HEAD
   - numpy>=1.21.0
   - matplotlib>=3.4.0
   - pandas>=1.3.0
-=======
-  - `numpy`
-  - `matplotlib`
->>>>>>> ac5d3b50
 
 ## Installation
 
 1. Clone the repository:
 ```bash
+git clone https://github.com/yourusername/tsp.git
+cd tsp
 git clone https://github.com/yourusername/tsp.git
 cd tsp
 ```
@@ -105,6 +102,7 @@
 Using Branch and Bound algorithm:
 ```bash
 python main.py --input cities.json --algorithm bnb
+python main.py --input cities.json --algorithm bnb
 ```
 
 Using Genetic Algorithm with custom parameters:
@@ -114,7 +112,6 @@
 
 ### Command Line Arguments
 
-<<<<<<< HEAD
 - `-i, --input`: Path to JSON file containing city coordinates (required)
 - `-a, --algorithm`: Algorithm to use ('bnb' or 'genetic', default: 'genetic')
 - `-p, --population-size`: Population size for genetic algorithm (default: 100)
@@ -123,14 +120,6 @@
 - `-t, --tournament-size`: Tournament size for selection (default: 5)
 - `--no-elitism`: Disable elitism in genetic algorithm
 - `--bnb-time-limit`: Time limit in seconds for branch and bound (default: 60.0)
-=======
-Required arguments:
-- `-i, --input`: Path to JSON file containing city coordinates
-
-Optional arguments:
-- `-a, --algorithm`: Algorithm to use (`bnb` or `genetic`, default: `genetic`)
-- `-o, --output`: Path to save the solution as JSON
->>>>>>> ac5d3b50
 - `--no-plot`: Disable route visualization
 - `-o, --output`: Path to save the solution as JSON
 
